--- conflicted
+++ resolved
@@ -196,11 +196,7 @@
         m_uav = inputs["data:weight:mtow"]
         m_uav_guess = inputs["optimization:variables:weight:mtow:guess"]
 
-<<<<<<< HEAD
-        partials["data:weight:mtow:guess:constraint", "data:weight:mtow:guess"] = (
-=======
         partials["optimization:constraints:weight:mtow:consistency", "optimization:variables:weight:mtow:guess"] = (
->>>>>>> 73dc04e9
             1.0 / m_uav
         )
         partials["optimization:constraints:weight:mtow:consistency", "data:weight:mtow"] = (
