"""
Estimation models for the propeller
"""
import openmdao.api as om
import numpy as np
from fastuav.utils.uncertainty import (
    add_subsystem_with_deviation,
    add_model_deviation,
)
from fastuav.models.propulsion.propeller.aerodynamics.surrogate_models import PropellerAerodynamicsModel
from stdatm import AtmosphereSI
import logging

_LOGGER = logging.getLogger(__name__)  # Logger for this module


class PropellerEstimationModels(om.Group):
    """
    Group containing the estimation models for the propeller.
    Estimation models take a reduced set of definition parameters and estimate the main component characteristics from it.
    """

    def setup(self):
        add_subsystem_with_deviation(
            self,
            "diameter",
            Diameter(),
            uncertain_outputs={"data:propulsion:propeller:diameter:estimated": "m"},
        )

        add_subsystem_with_deviation(
            self,
            "weight",
            Weight(),
            uncertain_outputs={"data:weight:propulsion:propeller:mass:estimated": "kg"},
        )

        self.add_subsystem("figure_of_merit", FigureOfMerit(), promotes=["*"])


class Diameter(om.ExplicitComponent):
    """
    Computes propeller diameter from the takeoff scenario.
    """

    def setup(self):
        self.add_input("data:propulsion:propeller:thrust:takeoff", val=np.nan, units="N")
        self.add_input("mission:sizing:main_route:takeoff:altitude", val=0.0, units="m")
        self.add_input("mission:sizing:dISA", val=0.0, units="K")
        self.add_input("data:propulsion:propeller:beta:estimated", val=np.nan, units=None)
        self.add_input("data:propulsion:propeller:Ct:static:polynomial:estimated", shape_by_conn=True, val=np.nan, units=None)
        self.add_input("data:propulsion:propeller:Cp:static:polynomial:estimated", shape_by_conn=True, val=np.nan, units=None)
        self.add_input("data:propulsion:propeller:ND:takeoff", val=np.nan, units="m/s")
        self.add_output("data:propulsion:propeller:diameter:estimated", units="m")

    def setup_partials(self):
        # Finite difference all partials.
        self.declare_partials("*", "*", method="fd")

    def compute(self, inputs, outputs):
        F_pro_to = inputs["data:propulsion:propeller:thrust:takeoff"]
        ND_to = inputs["data:propulsion:propeller:ND:takeoff"]
        beta = inputs["data:propulsion:propeller:beta:estimated"]
        ct_model = inputs["data:propulsion:propeller:Ct:static:polynomial:estimated"]
        cp_model = inputs["data:propulsion:propeller:Cp:static:polynomial:estimated"]

        altitude_takeoff = inputs["mission:sizing:main_route:takeoff:altitude"]
        dISA = inputs["mission:sizing:dISA"]
        rho_air = AtmosphereSI(
            altitude_takeoff, dISA
        ).density  # [kg/m3] Air density at takeoff level

        c_t, c_p = PropellerAerodynamicsModel.aero_coefficients_static(beta,
                                                                       ct_model=ct_model,
                                                                       cp_model=cp_model)

        Dpro = (F_pro_to / (c_t * rho_air * ND_to**2)) ** 0.5  # [m] Propeller diameter

        outputs["data:propulsion:propeller:diameter:estimated"] = Dpro


class Weight(om.ExplicitComponent):
    """
    Computes propeller weight
    """

    def setup(self):
        self.add_input("data:propulsion:propeller:diameter:estimated", val=np.nan, units="m")
        self.add_input("models:propulsion:propeller:diameter:reference", val=np.nan, units="m")
        self.add_input("models:weight:propulsion:propeller:mass:reference", val=np.nan, units="kg")
        self.add_output("data:weight:propulsion:propeller:mass:estimated", units="kg")

    def setup_partials(self):
        # Finite difference all partials.
        self.declare_partials("*", "*", method="fd")

    def compute(self, inputs, outputs):
        Dpro = inputs["data:propulsion:propeller:diameter:estimated"]
        Dpro_ref = inputs["models:propulsion:propeller:diameter:reference"]
        m_pro_ref = inputs["models:weight:propulsion:propeller:mass:reference"]

        m_pro = m_pro_ref * (Dpro / Dpro_ref) ** 3  # [kg] Propeller mass

        outputs["data:weight:propulsion:propeller:mass:estimated"] = m_pro


class FigureOfMerit(om.ExplicitComponent):
    """
    Computes figure of merit of propeller.
    """

    def setup(self):
        self.add_input("data:propulsion:propeller:beta:estimated", val=np.nan, units=None)
<<<<<<< HEAD
        self.add_input("data:propulsion:propeller:Ct:model:static:estimated", shape_by_conn=True, val=np.nan, units=None)
        self.add_input("data:propulsion:propeller:Cp:model:static:estimated", shape_by_conn=True, val=np.nan, units=None)
=======
        self.add_input("data:propulsion:propeller:Ct:static:polynomial:estimated", shape_by_conn=True, val=np.nan, units=None)
        self.add_input("data:propulsion:propeller:Cp:static:polynomial:estimated", shape_by_conn=True, val=np.nan, units=None)
>>>>>>> 73dc04e9
        self.add_output("data:propulsion:propeller:FoM:estimated", units=None)

    def setup_partials(self):
        # Finite difference all partials.
        self.declare_partials("*", "*", method="fd")

    def compute(self, inputs, outputs):
        beta = inputs["data:propulsion:propeller:beta:estimated"]
<<<<<<< HEAD
        ct_model = inputs["data:propulsion:propeller:Ct:model:static:estimated"]
        cp_model = inputs["data:propulsion:propeller:Cp:model:static:estimated"]
=======
        ct_model = inputs["data:propulsion:propeller:Ct:static:polynomial:estimated"]
        cp_model = inputs["data:propulsion:propeller:Cp:static:polynomial:estimated"]
>>>>>>> 73dc04e9

        c_t, c_p = PropellerAerodynamicsModel.aero_coefficients_static(beta,
                                                                       ct_model=ct_model,
                                                                       cp_model=cp_model)

        FoM = c_t ** (3/2) / c_p

        outputs["data:propulsion:propeller:FoM:estimated"] = FoM


<|MERGE_RESOLUTION|>--- conflicted
+++ resolved
@@ -111,13 +111,8 @@
 
     def setup(self):
         self.add_input("data:propulsion:propeller:beta:estimated", val=np.nan, units=None)
-<<<<<<< HEAD
-        self.add_input("data:propulsion:propeller:Ct:model:static:estimated", shape_by_conn=True, val=np.nan, units=None)
-        self.add_input("data:propulsion:propeller:Cp:model:static:estimated", shape_by_conn=True, val=np.nan, units=None)
-=======
         self.add_input("data:propulsion:propeller:Ct:static:polynomial:estimated", shape_by_conn=True, val=np.nan, units=None)
         self.add_input("data:propulsion:propeller:Cp:static:polynomial:estimated", shape_by_conn=True, val=np.nan, units=None)
->>>>>>> 73dc04e9
         self.add_output("data:propulsion:propeller:FoM:estimated", units=None)
 
     def setup_partials(self):
@@ -126,13 +121,8 @@
 
     def compute(self, inputs, outputs):
         beta = inputs["data:propulsion:propeller:beta:estimated"]
-<<<<<<< HEAD
-        ct_model = inputs["data:propulsion:propeller:Ct:model:static:estimated"]
-        cp_model = inputs["data:propulsion:propeller:Cp:model:static:estimated"]
-=======
         ct_model = inputs["data:propulsion:propeller:Ct:static:polynomial:estimated"]
         cp_model = inputs["data:propulsion:propeller:Cp:static:polynomial:estimated"]
->>>>>>> 73dc04e9
 
         c_t, c_p = PropellerAerodynamicsModel.aero_coefficients_static(beta,
                                                                        ct_model=ct_model,
