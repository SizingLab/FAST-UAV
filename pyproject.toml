[tool.poetry]
name = "FASTUAV"
version = "0.1.1"
description = "FAST-UAV is a framework for performing rapid Overall Aircraft Design for Unmanned Aerial Vehicles"
readme = "README.md"
authors = [
    "Félix POLLET <felix.pollet@isae-supaero.fr>",
    "Scott DELBECQ <scott.delbecq@isae-supaero.fr>",
    "Marc BUDINGER <marc.budinger@insa-toulouse.fr>"
]
packages = [
    { include = "fastuav", from = "src" },
]

homepage = "https://github.com/SizingLab/FAST-UAV"
keywords = [
    "uav",
    "design",
    "multi-disciplinary"
]
license = "GPL-3.0-only"
classifiers = [
    "Development Status :: 4 - Beta",
    "Environment :: Console",
    "Intended Audience :: Science/Research",
    "Intended Audience :: Education",
    "License :: OSI Approved :: GNU General Public License v3 (GPLv3)",
    "Natural Language :: English",
    "Operating System :: Microsoft :: Windows",
    "Operating System :: POSIX :: Linux",
    "Operating System :: MacOS",
    "Programming Language :: Python :: 3.7",
    "Programming Language :: Python :: 3.8",
    "Topic :: Scientific/Engineering :: Physics"
]

[tool.poetry.dependencies]
# IMPORTANT: when modifying this list, docs/requirements.txt must be updated for
# ReadTheDocs to be able to compile the documentation.
# A pre-commit hook has been added to do this task. As a result, any modification
# of poetry.lock file will modify docs/requirements.txt and make
# the commit fail because "files were modified by this hook". In that case,
# doing again the commit including changes in docs/requirements.txt will succeed.
python = ">=3.10, <3.11"
fast-oad-core = "^1.4.1"
stdatm = "0.2.0"
matplotlib = "^3.6.2"
cma = "^3.1.0"
scikit-learn = "^1.0.2"
psutil = "*"
kaleido = "0.2.1"
<<<<<<< HEAD
SALib = "^1.5.0" #"1.4.5"
numpy = "1.23.5"
#brightway2 = "^2.3"
#bw2io = "0.8.8"  # compatibility with ecoinvent 3.9 only !!! For ecoinvent 3.8, switch to 0.8.7
#lca-algebraic = "1.0.5"
#lcav = {git = "https://github.com/felixpollet/lcav.git"}
networkx = "*"
#pyvis = "*"

tbb = "2021.10.0"  # For MacOS
intel-openmp = "2023.2.0"  # For MacOS
mkl= "2023.2.2"  # For MacOS
=======
SALib = "1.4.5"
numpy = "1.23.1"

# For future LCA deployment
#brightway2 = "^2.3"
#bw2io = "0.8.8"  # compatibility with ecoinvent 3.9 only !!! For ecoinvent 3.8, switch to 0.8.7
#lca-algebraic = "1.0.5"
#networkx = "*"
#pyvis = "*"
>>>>>>> 73dc04e9

[tool.poetry.extras]
jupyterlab = ["jupyterlab"]

[tool.poetry.plugins."fastoad.plugins"]
"uav" = "fastuav"

[tool.poetry.dev-dependencies]
pytest = "^6.2"
pytest-cov = "^3.0"
coverage = { extras = ["toml"], version = "^5.5" }
pre-commit = "^2.14.1"
black = { version = "22.3.0", extras = ["jupyter"], allow-prereleases = true }
pylint = "^2.10.2"
nbval = "^0.9.6"
sphinx = "^4.1.2"
sphinx-rtd-theme = "^1.0"
sphinxcontrib-bibtex = "^2.3.0"
flake8 = "^4.0.1"
nbstripout = "^0.5.0"

[tool.black]
line-length = 100

# For installing with 'poetry install' command.
[build-system]
requires = ["poetry>=0.12"]
build-backend = "poetry.masonry.api"

# For installing with 'pip install -e .' command.
#[build-system]
#requires = ["setuptools", "setuptools-scm"]
#build-backend = "setuptools.build_meta"<|MERGE_RESOLUTION|>--- conflicted
+++ resolved
@@ -41,7 +41,7 @@
 # of poetry.lock file will modify docs/requirements.txt and make
 # the commit fail because "files were modified by this hook". In that case,
 # doing again the commit including changes in docs/requirements.txt will succeed.
-python = ">=3.10, <3.11"
+python = "^3.8, <3.10"
 fast-oad-core = "^1.4.1"
 stdatm = "0.2.0"
 matplotlib = "^3.6.2"
@@ -49,20 +49,6 @@
 scikit-learn = "^1.0.2"
 psutil = "*"
 kaleido = "0.2.1"
-<<<<<<< HEAD
-SALib = "^1.5.0" #"1.4.5"
-numpy = "1.23.5"
-#brightway2 = "^2.3"
-#bw2io = "0.8.8"  # compatibility with ecoinvent 3.9 only !!! For ecoinvent 3.8, switch to 0.8.7
-#lca-algebraic = "1.0.5"
-#lcav = {git = "https://github.com/felixpollet/lcav.git"}
-networkx = "*"
-#pyvis = "*"
-
-tbb = "2021.10.0"  # For MacOS
-intel-openmp = "2023.2.0"  # For MacOS
-mkl= "2023.2.2"  # For MacOS
-=======
 SALib = "1.4.5"
 numpy = "1.23.1"
 
@@ -72,7 +58,6 @@
 #lca-algebraic = "1.0.5"
 #networkx = "*"
 #pyvis = "*"
->>>>>>> 73dc04e9
 
 [tool.poetry.extras]
 jupyterlab = ["jupyterlab"]
